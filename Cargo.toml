[package]
name = "quicksync"
version = "0.1.15"
edition = "2021"

# See more keys and their definitions at https://doc.rust-lang.org/cargo/reference/manifest.html

[dependencies]
anyhow = "1.0.86"
chrono = "0.4.31"
clap = { version = "4.4.14", features = ["derive"] }
duration-string = "0.4.0"
md5 = "0.7.0"
regex = "1.10.3"
reqwest = { version = "0.12.7", features = ["json", "stream", "blocking"] }
rusqlite = { version = "0.32.1", features = ["bundled"] }
serde = { version = "1.0.197", features = ["derive"] }
serde_json = "1.0.114"
url = "2.5.0"
<<<<<<< HEAD
zip = "2.2.0"
zstd = "0.13.0"

[dev-dependencies]
mockito = "1.5.0"
rand = "0.8.5"
=======
zip = { version = "2.2.0", default-features = false, features = ["deflate"] }
zstd = "0.13.0"

[dev-dependencies]
>>>>>>> 535de5b9
tempfile = "3.12.0"<|MERGE_RESOLUTION|>--- conflicted
+++ resolved
@@ -17,17 +17,10 @@
 serde = { version = "1.0.197", features = ["derive"] }
 serde_json = "1.0.114"
 url = "2.5.0"
-<<<<<<< HEAD
-zip = "2.2.0"
+zip = { version = "2.2.0", default-features = false, features = ["deflate"] }
 zstd = "0.13.0"
 
 [dev-dependencies]
 mockito = "1.5.0"
 rand = "0.8.5"
-=======
-zip = { version = "2.2.0", default-features = false, features = ["deflate"] }
-zstd = "0.13.0"
-
-[dev-dependencies]
->>>>>>> 535de5b9
 tempfile = "3.12.0"